// Copyright 2015-2020 Capital One Services, LLC
//
// Licensed under the Apache License, Version 2.0 (the "License");
// you may not use this file except in compliance with the License.
// You may obtain a copy of the License at
//
// http://www.apache.org/licenses/LICENSE-2.0
//
// Unless required by applicable law or agreed to in writing, software
// distributed under the License is distributed on an "AS IS" BASIS,
// WITHOUT WARRANTIES OR CONDITIONS OF ANY KIND, either express or implied.
// See the License for the specific language governing permissions and
// limitations under the License.

use crate::Result;
use crate::{plugins::PluginManager, Invocation, InvocationResponse};
use std::sync::Arc;
use std::sync::RwLock;
use wapc::WapcHost;

#[cfg(feature = "prometheus_middleware")]
pub mod prometheus;

/// The trait that must be implemented by all waSCC middleware
pub trait Middleware: Send + Sync + 'static {
    fn actor_pre_invoke(&self, inv: Invocation) -> Result<Invocation>;
    fn actor_invoke(
        &self,
        inv: Invocation,
        handler: InvocationHandler,
    ) -> Result<MiddlewareResponse>;
    fn actor_post_invoke(&self, response: InvocationResponse) -> Result<InvocationResponse>;

    fn capability_pre_invoke(&self, inv: Invocation) -> Result<Invocation>;
    fn capability_invoke(
        &self,
        inv: Invocation,
        handler: InvocationHandler,
    ) -> Result<MiddlewareResponse>;
    fn capability_post_invoke(&self, response: InvocationResponse) -> Result<InvocationResponse>;
}

pub enum MiddlewareResponse {
    Continue(InvocationResponse),
    Halt(InvocationResponse),
}

pub struct InvocationHandler<'a> {
    operation: &'a dyn Fn(Invocation) -> InvocationResponse,
}

impl<'a> InvocationHandler<'a> {
    fn new(operation: &'a dyn Fn(Invocation) -> InvocationResponse) -> Self {
        Self { operation }
    }

    pub fn invoke(&self, inv: Invocation) -> InvocationResponse {
        (self.operation)(inv)
    }
}

/// Follows a chain of middleware, ultimately executing the native plugin
pub(crate) fn invoke_native_capability(
    middlewares: Arc<RwLock<Vec<Box<dyn Middleware>>>>,
    inv: Invocation,
    plugins: Arc<RwLock<PluginManager>>,
) -> Result<InvocationResponse> {
    let inv = match run_capability_pre_invoke(inv.clone(), &middlewares.read().unwrap()) {
        Ok(i) => i,
        Err(e) => {
            error!("Middleware failure: {}", e);
            inv
        }
    };

    match run_native_capability_invoke(&middlewares.read().unwrap(), &plugins.read().unwrap(), inv)
    {
        Ok(response) => {
            match run_capability_post_invoke(response.clone(), &middlewares.read().unwrap()) {
                Ok(r) => Ok(r),
                Err(e) => {
                    error!("Middleware failure: {}", e);
                    Ok(response)
                }
            }
        }
        Err(e) => Err(e),
    }
}

/// Follows a chain of middleware, ultimately executing a portable capability provider function
pub(crate) fn invoke_portable_capability(
    middlewares: Arc<RwLock<Vec<Box<dyn Middleware>>>>,
    inv: Invocation,
    guest: &WapcHost,
) -> Result<InvocationResponse> {
    let inv = match run_capability_pre_invoke(inv.clone(), &middlewares.read().unwrap()) {
        Ok(i) => i,
        Err(e) => {
            error!("Middleware failure: {}", e);
            inv
        }
    };

    match run_portable_capability_invoke(&middlewares.read().unwrap(), inv, guest) {
        Ok(response) => {
            match run_capability_post_invoke(response.clone(), &middlewares.read().unwrap()) {
                Ok(r) => Ok(r),
                Err(e) => {
                    error!("Middleware failure: {}", e);
                    Ok(response)
                }
            }
        }
        Err(e) => Err(e),
    }
}

pub(crate) fn invoke_actor(
    middlewares: Arc<RwLock<Vec<Box<dyn Middleware>>>>,
    inv: Invocation,
    guest: &WapcHost,
) -> Result<InvocationResponse> {
    let inv = match run_actor_pre_invoke(inv.clone(), &middlewares.read().unwrap()) {
        Ok(i) => i,
        Err(e) => {
            error!("Middleware failure: {}", e);
            inv
        }
    };

    match run_actor_invoke(&middlewares.read().unwrap(), inv, guest) {
        Ok(response) => {
            match run_actor_post_invoke(response.clone(), &middlewares.read().unwrap()) {
                Ok(r) => Ok(r),
                Err(e) => {
                    error!("Middleware failure: {}", e);
                    Ok(response)
                }
            }
        }
        Err(e) => Err(e),
    }
}

fn run_actor_pre_invoke(
    inv: Invocation,
    middlewares: &[Box<dyn Middleware>],
) -> Result<Invocation> {
    let mut cur_inv = inv;
    for m in middlewares {
        match m.actor_pre_invoke(cur_inv) {
            Ok(i) => cur_inv = i.clone(),
            Err(e) => return Err(e),
        }
    }
    Ok(cur_inv)
}

fn run_actor_invoke(
    middlewares: &[Box<dyn Middleware>],
    inv: Invocation,
    guest: &WapcHost,
) -> Result<InvocationResponse> {
    let invoke_operation = |inv: Invocation| match guest.call(&inv.operation, &inv.msg) {
        Ok(v) => InvocationResponse::success(&inv, v),
        Err(e) => InvocationResponse::error(&inv, &format!("failed to invoke actor: {}", e)),
    };

    run_invoke(middlewares, inv, &invoke_operation)
}

fn run_actor_post_invoke(
    resp: InvocationResponse,
    middlewares: &[Box<dyn Middleware>],
) -> Result<InvocationResponse> {
    let mut cur_resp = resp;
    for m in middlewares {
        match m.actor_post_invoke(cur_resp) {
            Ok(i) => cur_resp = i.clone(),
            Err(e) => return Err(e),
        }
    }
    Ok(cur_resp)
}

pub(crate) fn run_capability_pre_invoke(
    inv: Invocation,
    middlewares: &[Box<dyn Middleware>],
) -> Result<Invocation> {
    let mut cur_inv = inv;
    for m in middlewares {
        match m.capability_pre_invoke(cur_inv) {
            Ok(i) => cur_inv = i.clone(),
            Err(e) => return Err(e),
        }
    }
    Ok(cur_inv)
}

pub(crate) fn run_native_capability_invoke(
    middlewares: &[Box<dyn Middleware>],
    plugins: &PluginManager,
    inv: Invocation,
) -> Result<InvocationResponse> {
    let invoke_operation = |inv: Invocation| match plugins.call(&inv) {
        Ok(r) => r,
        Err(e) => InvocationResponse::error(&inv, &format!("failed to invoke capability: {}", e)),
    };

    run_invoke(middlewares, inv, &invoke_operation)
}

pub(crate) fn run_portable_capability_invoke(
    middlewares: &[Box<dyn Middleware>],
    inv: Invocation,
    guest: &WapcHost,
) -> Result<InvocationResponse> {
    let invoke_operation = |inv: Invocation| match guest.call(&inv.operation, &inv.msg) {
        Ok(v) => InvocationResponse::success(&inv, v),
        Err(e) => InvocationResponse::error(&inv, &format!("failed to invoke capability: {}", e)),
    };

    run_invoke(middlewares, inv, &invoke_operation)
}

fn run_invoke(
    middlewares: &[Box<dyn Middleware>],
    inv: Invocation,
    invoke_operation: &dyn Fn(Invocation) -> InvocationResponse,
) -> Result<InvocationResponse> {
    let mut cur_resp = Ok(InvocationResponse::error(
        &inv,
        "No middleware invoked the operation",
    ));

    for m in middlewares.iter() {
        match m.capability_invoke(inv.clone(), InvocationHandler::new(&invoke_operation)) {
            Ok(mr) => match mr {
                MiddlewareResponse::Continue(res) => cur_resp = Ok(res),
                MiddlewareResponse::Halt(res) => return Ok(res),
            },
            Err(e) => return Err(e),
        }
    }

    if middlewares.is_empty() {
        Ok(invoke_operation(inv))
    } else {
        cur_resp
    }
}

pub(crate) fn run_capability_post_invoke(
    resp: InvocationResponse,
    middlewares: &[Box<dyn Middleware>],
) -> Result<InvocationResponse> {
    let mut cur_resp = resp;
    for m in middlewares {
        match m.capability_post_invoke(cur_resp) {
            Ok(i) => cur_resp = i.clone(),
            Err(e) => return Err(e),
        }
    }
    Ok(cur_resp)
}

#[cfg(test)]
mod tests {
    use std::sync::atomic::{AtomicUsize, Ordering};

    use super::Middleware;
    use crate::inthost::Invocation;
<<<<<<< HEAD
    use crate::inthost::{InvocationResponse, InvocationTarget};
    use crate::middleware::{InvocationHandler, MiddlewareResponse};
=======
    use crate::inthost::{InvocationResponse, WasccEntity};
>>>>>>> a5798830
    use crate::Result;
    use wascap::prelude::KeyPair;

    struct IncMiddleware {
        pre: &'static AtomicUsize,
        post: &'static AtomicUsize,
        cap_pre: &'static AtomicUsize,
        cap_post: &'static AtomicUsize,
    }

    impl Middleware for IncMiddleware {
        fn actor_pre_invoke(&self, inv: Invocation) -> Result<Invocation> {
            self.pre.fetch_add(1, Ordering::SeqCst);
            Ok(inv)
        }
        fn actor_invoke(
            &self,
            inv: Invocation,
            handler: InvocationHandler,
        ) -> Result<MiddlewareResponse> {
            Ok(MiddlewareResponse::Continue(handler.invoke(inv)))
        }
        fn actor_post_invoke(&self, response: InvocationResponse) -> Result<InvocationResponse> {
            self.post.fetch_add(1, Ordering::SeqCst);
            Ok(response)
        }
        fn capability_pre_invoke(&self, inv: Invocation) -> Result<Invocation> {
            self.cap_pre.fetch_add(1, Ordering::SeqCst);
            Ok(inv)
        }
        fn capability_invoke(
            &self,
            inv: Invocation,
            handler: InvocationHandler,
        ) -> Result<MiddlewareResponse> {
            Ok(MiddlewareResponse::Continue(handler.invoke(inv)))
        }
        fn capability_post_invoke(
            &self,
            response: InvocationResponse,
        ) -> Result<InvocationResponse> {
            self.cap_post.fetch_add(1, Ordering::SeqCst);
            Ok(response)
        }
    }

    static PRE: AtomicUsize = AtomicUsize::new(0);
    static POST: AtomicUsize = AtomicUsize::new(0);
    static CAP_PRE: AtomicUsize = AtomicUsize::new(0);
    static CAP_POST: AtomicUsize = AtomicUsize::new(0);

    #[test]
    fn simple_add() {
        let inc_mid = IncMiddleware {
            pre: &PRE,
            post: &POST,
            cap_pre: &CAP_PRE,
            cap_post: &CAP_POST,
        };
        let hk = KeyPair::new_server();

        let mids: Vec<Box<dyn Middleware>> = vec![Box::new(inc_mid)];
        let inv = Invocation::new(
            &hk,
            WasccEntity::Actor("test".to_string()),
            WasccEntity::Capability {
                capid: "testing:sample".to_string(),
                binding: "default".to_string(),
            },
            "testing",
            b"abc1234".to_vec(),
        );
        let res = super::run_actor_pre_invoke(inv.clone(), &mids);
        assert!(res.is_ok());
        let res2 = super::run_actor_pre_invoke(inv, &mids);
        assert!(res2.is_ok());
        assert_eq!(PRE.fetch_add(0, Ordering::SeqCst), 2);
    }
}<|MERGE_RESOLUTION|>--- conflicted
+++ resolved
@@ -270,13 +270,8 @@
     use std::sync::atomic::{AtomicUsize, Ordering};
 
     use super::Middleware;
-    use crate::inthost::Invocation;
-<<<<<<< HEAD
-    use crate::inthost::{InvocationResponse, InvocationTarget};
+    use crate::inthost::{Invocation, InvocationResponse, WasccEntity};
     use crate::middleware::{InvocationHandler, MiddlewareResponse};
-=======
-    use crate::inthost::{InvocationResponse, WasccEntity};
->>>>>>> a5798830
     use crate::Result;
     use wascap::prelude::KeyPair;
 
