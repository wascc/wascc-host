[package]
name = "wascc-host"
version = "0.7.2"
authors = ["Kevin Hoffman <alothien@gmail.com>"]
edition = "2018"
homepage = "https://wascc.dev"
repository = "https://github.com/wascc/wascc-host"
description = "WebAssembly Secure Capabilities Connector (waSCC) Host Runtime"
license = "Apache-2.0"
documentation = "https://docs.rs/wascc-host"
readme = "README.md"
keywords = ["webassembly", "wasm", "wasi", "wascc", "wapc"]
categories = ["wasm", "api-bindings","command-line-utilities"]
exclude = ["examples/.assets"]

[package.metadata.docs.rs]
features = [ "gantry", "manifest" ]

[badges]
maintenance = { status = "actively-developed" }

[dependencies]
libloading = "0.6.2"
crossbeam-channel = "0.4.2"
crossbeam = "0.7.3"
crossbeam-utils = "^0.7.0"
<<<<<<< HEAD
prometheus = { version = "0.9", features = ["push"], optional = true }
hyper = { version = "0.13", optional = true }
tokio = { version = "0.2", features = ["macros"], optional = true }
wapc = "0.7.0"
=======
wapc = "0.7.2"
>>>>>>> 92320606
wascc-codec = "0.6.0"
wascap = "0.4.5"
log = "0.4.8"
rand = "0.7.3"
env_logger = "0.7.1"

uuid = { version = "0.8", features = ["serde", "v4"] }

gantryclient = { version = "0.0.6", optional = true }

serde = { version = "1.0", features = ["derive"], optional = true }
serde_yaml = { version = "0.8.12", optional = true }
serde_json = { version = "1.0", optional = true }
envmnt = { version = "0.8.2", optional = true }

structopt = { version = "0.3.14", optional = true }

[dev-dependencies]
reqwest = { version = "0.10", features = ["blocking"] }
mockito = "0.25"

[features]
default = []
manifest = ["serde", "serde_yaml", "serde_json", "envmnt"]
bin = ["structopt"]
gantry = ["gantryclient"]
prometheus_middleware = ["prometheus", "hyper", "tokio"]

[[example]]
name = "kvcounter_manifest"
required-features = ["manifest"]

[[bin]]
name = "wascc-host"
path = "src/bin.rs"
required-features = ["manifest", "bin"]<|MERGE_RESOLUTION|>--- conflicted
+++ resolved
@@ -24,14 +24,10 @@
 crossbeam-channel = "0.4.2"
 crossbeam = "0.7.3"
 crossbeam-utils = "^0.7.0"
-<<<<<<< HEAD
 prometheus = { version = "0.9", features = ["push"], optional = true }
 hyper = { version = "0.13", optional = true }
 tokio = { version = "0.2", features = ["macros"], optional = true }
-wapc = "0.7.0"
-=======
 wapc = "0.7.2"
->>>>>>> 92320606
 wascc-codec = "0.6.0"
 wascap = "0.4.5"
 log = "0.4.8"
